#![allow(non_upper_case_globals)]

use core::slice;
use std::collections::{HashMap, HashSet};
use std::ffi::{CStr, CString};
use std::os::raw::c_void;
use std::path::{Path, PathBuf};
use std::sync::Once;
use std::time::Instant;
use std::{env, fs};

use log::*;

use crop::Rope;
use getargs::{Arg, Options};
use itertools::Itertools;
use patch::{Patch, PatchFile, Priority};
use sha2::{Digest, Sha256};
use sys::LuaState;

pub mod chunk_vec_cursor;
pub mod log;
pub mod patch;
pub mod sys;

type LoadBuffer = dyn Fn(*mut LuaState, *const u8, isize, *const u8, *const u8) -> u32 + Send + Sync + 'static;

pub struct Lovely {
    pub mod_dir: PathBuf,
    pub is_vanilla: bool,
    loadbuffer: &'static LoadBuffer,
    patch_table: PatchTable,
    rt_init: Once,
}

impl Lovely {
    /// Initialize the Lovely patch runtime.
    pub fn init(loadbuffer: &'static LoadBuffer) -> Self {
        let start = Instant::now();

        let args = std::env::args().skip(1).collect_vec();
        let mut opts = Options::new(args.iter().map(String::as_str));
        let cur_exe =
            env::current_exe().expect("Failed to get the path of the current executable.");
        let game_name = if env::consts::OS == "macos" {
            cur_exe
                .parent()
                .and_then(Path::parent)
                .and_then(Path::parent)
                .expect("Couldn't find parent .app of current executable path")
                .file_name()
                .expect("Failed to get file_name of parent directory of current executable")
                .to_string_lossy()
                .strip_suffix(".app")
                .expect("Parent directory of current executable path was not an .app")
                .replace(".", "_")
        } else {
            cur_exe
                .file_stem()
                .expect("Failed to get file_stem component of current executable path.")
                .to_string_lossy()
                .replace(".", "_")
        };
        let mut mod_dir = dirs::config_dir().unwrap().join(game_name).join("Mods");

        let log_dir = mod_dir.join("lovely").join("log");

        log::init(&log_dir).unwrap_or_else(|e| panic!("Failed to initialize logger: {e:?}"));

        let version = env!("CARGO_PKG_VERSION");
        info!("Lovely {version}");

        let mut is_vanilla = false;

        while let Some(opt) = opts.next_arg().expect("Failed to parse argument.") {
            match opt {
                Arg::Long("mod-dir") => {
                    mod_dir = opts.value().map(PathBuf::from).unwrap_or(mod_dir)
                }
                Arg::Long("vanilla") => is_vanilla = true,
                _ => (),
            }
        }

        // Stop here if we're running in vanilla mode.
        if is_vanilla {
            info!("Running in vanilla mode");

            return Lovely {
                mod_dir,
                is_vanilla,
                loadbuffer,
                patch_table: Default::default(),
                rt_init: Once::new(),
            };
        }

        // Validate that an older Lovely install doesn't already exist within the game directory.
        let exe_path = env::current_exe().unwrap();
        let game_dir = exe_path.parent().unwrap();
        let dwmapi = game_dir.join("dwmapi.dll");

        if dwmapi.is_file() {
            panic!(
                "An old Lovely installation was detected within the game directory. \
                This problem MUST BE FIXED before you can start the game.\n\nTO FIX: Delete the file at {dwmapi:?}"
            );
        }

        info!("Game directory is at {game_dir:?}");
        info!("Writing logs to {log_dir:?}");

        if !mod_dir.is_dir() {
            info!("Creating mods directory at {mod_dir:?}");
            fs::create_dir_all(&mod_dir).unwrap();
        }

        info!("Using mod directory at {mod_dir:?}");
        let patch_table = PatchTable::load(&mod_dir).with_loadbuffer(loadbuffer);

        let dump_dir = mod_dir.join("lovely").join("dump");
        if dump_dir.is_dir() {
            info!("Cleaning up dumps directory at {dump_dir:?}");
            fs::remove_dir_all(&dump_dir).unwrap_or_else(|e| {
                panic!("Failed to recursively delete dumps directory at {dump_dir:?}: {e:?}")
            });
        }

        info!(
            "Initialization complete in {}ms",
            start.elapsed().as_millis()
        );

        Lovely {
            mod_dir,
            is_vanilla,
            loadbuffer,
            patch_table,
            rt_init: Once::new(),
        }
    }

    /// Apply patches onto the raw buffer.
    ///
    /// # Safety
    /// This function is unsafe because
    /// - It interacts and manipulates memory directly through native pointers
    /// - It interacts, calls, and mutates native lua state through native pointers
<<<<<<< HEAD
    pub unsafe fn apply_buffer_patches(&self, state: *mut LuaState, buf_ptr: *const u8, size: isize, name_ptr: *const u8, mode_ptr: *const u8) -> u32 {
=======
    pub unsafe fn apply_buffer_patches(
        &self,
        state: *mut LuaState,
        buf_ptr: *const u8,
        size: isize,
        name_ptr: *const u8,
    ) -> u32 {
>>>>>>> 80200a36
        // Install native function overrides.
        self.rt_init.call_once(|| {
            let closure = sys::override_print as *const c_void;
            sys::lua_pushcclosure(state, closure, 0);
            sys::lua_setfield(state, sys::LUA_GLOBALSINDEX, b"print\0".as_ptr() as _);

            // Inject Lovely functions into the runtime.
            self.patch_table.inject_metadata(state);
        });

        let name = CStr::from_ptr(name_ptr as _).to_str().unwrap_or_else(|e| {
            panic!("The byte sequence at {name_ptr:x?} is not a valid UTF-8 string: {e:?}")
        });

        // Stop here if no valid patch exists for this target.
        if !self.patch_table.needs_patching(name) {
            return (self.loadbuffer)(state, buf_ptr, size, name_ptr, mode_ptr);
        }

        // Prepare buffer for patching (Check and remove the last byte if it is a null terminator)
        let last_byte = *buf_ptr.offset(size - 1);
        let actual_size = if last_byte == 0 { size - 1 } else { size };

        // Convert the buffer from cstr ptr, to byte slice, to utf8 str.
        let buf = slice::from_raw_parts(buf_ptr, actual_size as _);
        let buf_str = CString::new(buf)
            .unwrap_or_else(|e| panic!("The byte buffer '{buf:?}' for target {name} contains a non-terminating null char: {e:?}"));
        let buf_str = buf_str.to_str().unwrap_or_else(|e| {
            panic!("The byte buffer '{buf:?}' for target {name} contains invalid UTF-8: {e:?}")
        });

        let patched = self.patch_table.apply_patches(name, buf_str, state);

        let patch_dump = self
            .mod_dir
            .join("lovely")
            .join("dump")
            .join(name.replace('@', ""));

        let dump_parent = patch_dump.parent().unwrap();
        if !dump_parent.is_dir() {
            fs::create_dir_all(dump_parent).unwrap();
        }

        // Write the patched file to the dump, moving on if an error occurs.
        if let Err(e) = fs::write(&patch_dump, &patched) {
            error!("Failed to write patched buffer to {patch_dump:?}: {e:?}");
        }

        let raw = CString::new(patched).unwrap();
        let raw_size = raw.as_bytes().len();
        let raw_ptr = raw.into_raw();

        (self.loadbuffer)(state, raw_ptr as _, raw_size as _, name_ptr, mode_ptr)
    }
}

#[derive(Default)]
pub struct PatchTable {
    mod_dir: PathBuf,
    loadbuffer: Option<&'static LoadBuffer>,
    targets: HashSet<String>,
    // Unsorted
    patches: Vec<(Patch, Priority)>,
    vars: HashMap<String, String>,
    // args: HashMap<String, String>,
}

impl PatchTable {
    /// Load patches from the provided mod directory. This scans for lovely patch files
    /// within each subdirectory that matches either:
    /// - MOD_DIR/lovely.toml
    /// - MOD_DIR/lovely/*.toml
    pub fn load(mod_dir: &Path) -> PatchTable {
        let mod_dirs = fs::read_dir(mod_dir)
            .unwrap_or_else(|e| {
                panic!("Failed to read from mod directory within {mod_dir:?}:\n{e:?}")
            })
            .filter_map(|x| x.ok())
            .filter(|x| x.path().is_dir())
            .map(|x| x.path())
            .filter(|x| {
                let ignore_file = x.join(".lovelyignore");
                let dirname = x
                    .file_name()
                    .unwrap_or_else(|| panic!("Failed to read directory name of {x:?}"))
                    .to_string_lossy();
                if ignore_file.is_file() {
                    info!("Found .lovelyignore in '{dirname}', skipping it.");
                }
                !ignore_file.is_file()
            });

        let patch_files = mod_dirs
            .flat_map(|dir| {
                let lovely_toml = dir.join("lovely.toml");
                let lovely_dir = dir.join("lovely");
                let mut toml_files = Vec::new();

                if lovely_toml.is_file() {
                    toml_files.push(lovely_toml);
                }

                if lovely_dir.is_dir() {
                    let mut subfiles = fs::read_dir(&lovely_dir)
                        .unwrap_or_else(|_| {
                            panic!("Failed to read from lovely directory at '{lovely_dir:?}'.")
                        })
                        .filter_map(|x| x.ok())
                        .map(|x| x.path())
                        .filter(|x| x.is_file())
                        .filter(|x| x.extension().unwrap() == "toml")
                        .collect_vec();
                    toml_files.append(&mut subfiles);
                }

                toml_files
            })
            .collect_vec();

        let mut targets: HashSet<String> = HashSet::new();
        let mut patches: Vec<(Patch, Priority)> = Vec::new();
        let mut var_table: HashMap<String, String> = HashMap::new();

        // Load n > 0 patch files from the patch directory, collecting them for later processing.
        for patch_file in patch_files {
            let patch_dir = patch_file.parent().unwrap();

            // Determine the mod directory from the location of the lovely patch file.
            let mod_dir = if patch_dir.file_name().unwrap() == "lovely" {
                patch_dir.parent().unwrap()
            } else {
                patch_dir
            };

            let mut patch_file: PatchFile = {
                let str = fs::read_to_string(&patch_file).unwrap_or_else(|e| {
                    panic!("Failed to read patch file at {patch_file:?}:\n{e:?}")
                });

                // Handle invalid fields in a non-explosive way.
                let ignored_key_callback = |key: serde_ignored::Path| {
                    warn!("Unknown key `{key}` found in patch file at {patch_file:?}, ignoring it");
                };

                serde_ignored::deserialize(toml::Deserializer::new(&str), ignored_key_callback)
                    .unwrap_or_else(|e| {
                        panic!("Failed to parse patch file at {patch_file:?}:\n{}", e)
                    })
            };

            // For each patch, map relative paths onto absolute paths, rooted within each's mod directory.
            // We also cache patch targets to short-circuit patching for files that don't need it.
            for patch in &mut patch_file.patches[..] {
                match patch {
                    Patch::Copy(ref mut x) => {
                        x.sources = x.sources.iter_mut().map(|x| mod_dir.join(x)).collect();
                        targets.insert(x.target.clone());
                    }
                    Patch::Module(ref mut x) => {
                        x.source = mod_dir.join(&x.source);
                        targets.insert(x.before.clone());
                    }
                    Patch::Pattern(x) => {
                        targets.insert(x.target.clone());
                    }
                    Patch::Regex(x) => {
                        targets.insert(x.target.clone());
                    }
                }
            }

            let priority = patch_file.manifest.priority;
            patches.extend(
                patch_file
                    .patches
                    .into_iter()
                    .map(|patch| (patch, priority)),
            );
            // TODO concerned about var name conflicts
            var_table.extend(patch_file.vars);
        }

        PatchTable {
            mod_dir: mod_dir.to_path_buf(),
            loadbuffer: None,
            targets,
            vars: var_table,
            // args: HashMap::new(),
            patches,
        }
    }

    /// Set an override for lual_loadbuffer.
    pub fn with_loadbuffer(self, loadbuffer: &'static LoadBuffer) -> Self {
        PatchTable {
            loadbuffer: Some(loadbuffer),
            ..self
        }
    }

    /// Determine if the provided target file / name requires patching.
    pub fn needs_patching(&self, target: &str) -> bool {
        let target = target.strip_prefix('@').unwrap_or(target);
        self.targets.contains(target)
    }

    /// Inject lovely metadata into the game.
    /// # Safety
    /// Unsafe due to internal unchecked usages of raw lua state.
    pub unsafe fn inject_metadata(&self, state: *mut LuaState) {
        let table = vec![
            ("mod_dir", self.mod_dir.to_str().unwrap().replace('\\', "/")),
            ("version", env!("CARGO_PKG_VERSION").to_string()),
        ];

        let mut code = include_str!("../lovely.lua").to_string();
        for (field, value) in table {
            let field = format!("lovely_template:{field}");
            code = code.replace(&field, &value);
        }

        sys::load_module(state, "lovely", &code, self.loadbuffer.as_ref().unwrap())
    }

    /// Apply one or more patches onto the target's buffer.
    /// # Safety
    /// Unsafe due to internal unchecked usages of raw lua state.
    pub unsafe fn apply_patches(
        &self,
        target: &str,
        buffer: &str,
        lua_state: *mut LuaState,
    ) -> String {
        let target = target.strip_prefix('@').unwrap_or(target);

        let module_patches = self
            .patches
            .iter()
            .filter_map(|(x, prio)| match x {
                Patch::Module(patch) => Some((patch, prio)),
                _ => None,
            })
            .sorted_by_key(|(_, &prio)| prio)
            .map(|(x, _)| x);
        let copy_patches = self
            .patches
            .iter()
            .filter_map(|(x, prio)| match x {
                Patch::Copy(patch) => Some((patch, prio)),
                _ => None,
            })
            .sorted_by_key(|(_, &prio)| prio)
            .map(|(x, _)| x);
        let pattern_or_regex_patches = self
            .patches
            .iter()
            .filter_map(|(x, prio)| match x {
                Patch::Pattern(_) | Patch::Regex(_) => Some((x, prio)),
                _ => None,
            })
            .sorted_by_key(|(_, &prio)| prio)
            .map(|(x, _)| x);

        // For display + debug use. Incremented every time a patch is applied.
        let mut patch_count = 0;
        let mut rope = Rope::from(buffer);

        // Apply module injection patches.
        let loadbuffer = self.loadbuffer.unwrap();
        for patch in module_patches {
            let result = unsafe { patch.apply(target, lua_state, &loadbuffer) };

            if result {
                patch_count += 1;
            }
        }

        // Apply copy patches.
        for patch in copy_patches {
            if patch.apply(target, &mut rope) {
                patch_count += 1;
            }
        }

        for patch in pattern_or_regex_patches {
            match patch {
                Patch::Pattern(patch) => {
                    if patch.apply(target, &mut rope) {
                        patch_count += 1;
                    }
                }
                Patch::Regex(patch) => {
                    if patch.apply(target, &mut rope) {
                        patch_count += 1;
                    }
                }
                _ => unreachable!(),
            }
        }

        let mut patched_lines = {
            let inner = rope.to_string();
            inner.split_inclusive('\n').map(String::from).collect_vec()
        };

        // Apply variable interpolation.
        // TODO I don't think it's necessary to split into lines
        // and convert the rope to Strings? seems overcomplicated
        for line in patched_lines.iter_mut() {
            patch::vars::apply_var_interp(line, &self.vars);
        }

        let patched = patched_lines.concat();

        if patch_count == 1 {
            info!("Applied 1 patch to '{target}'");
        } else {
            info!("Applied {patch_count} patches to '{target}'");
        }

        // Compute the integrity hash of the patched file.
        let mut hasher = Sha256::new();
        hasher.update(patched.as_bytes());
        let hash = format!("{:x}", hasher.finalize());

        format!("LOVELY_INTEGRITY = '{hash}'\n\n{patched}")
    }
}<|MERGE_RESOLUTION|>--- conflicted
+++ resolved
@@ -146,17 +146,14 @@
     /// This function is unsafe because
     /// - It interacts and manipulates memory directly through native pointers
     /// - It interacts, calls, and mutates native lua state through native pointers
-<<<<<<< HEAD
-    pub unsafe fn apply_buffer_patches(&self, state: *mut LuaState, buf_ptr: *const u8, size: isize, name_ptr: *const u8, mode_ptr: *const u8) -> u32 {
-=======
     pub unsafe fn apply_buffer_patches(
         &self,
         state: *mut LuaState,
         buf_ptr: *const u8,
         size: isize,
         name_ptr: *const u8,
+        mode_ptr: *const u8
     ) -> u32 {
->>>>>>> 80200a36
         // Install native function overrides.
         self.rt_init.call_once(|| {
             let closure = sys::override_print as *const c_void;
